.. :changelog:

Release History
---------------

1.3.0 (2019-10-??)
++++++++++++++++++++++

**Improvements**

- Raw cells are now encoded using HTML comments (``<!-- #raw -->`` and ``<!-- #endraw -->``) in Markdown files (#321)
- Markdown cells can be delimited with any of ``<!-- #region -->``,  ``<!-- #markdown -->`` or ``<!-- #md -->`` (#344)
- Code blocks from Markdown files, when they don't have an explicit language, below to the text of the Markdown cell in Jupyter (#321)
- Markdown and raw cells can use multiline comments in the ``py:percent`` format. And Markdown cells can start with just ``# %% [md]`` (#305)
- ``jupytext notebook.py --to ipynb`` updates the timestamp of ``notebook.py`` so that the paired notebook still works in Jupyter (#335, #254)
<<<<<<< HEAD
- Added support for PowerShell scripts (#349)
=======
- The Jupyter Notebook extension for Jupytext is compatible with Jupyter Notebook 6.0 (#346)
- Added support for Rust/Evxcr, by Jonas Bushart (#351)
>>>>>>> 4a725f96

**BugFixes**

- Fixed an inconsistent round trip (code cell with ``"cat"`` being converted to a markdown cell) in the ``py:light`` format (#339)
- Commands like ``cat = x`` are not magic commands {#339)
- ``jupytext --test`` now really compares the text (rather than the corresponding notebook) when run on text files (#339)


1.2.4 (2019-09-19)
++++++++++++++++++++++

**Improvements**

- The documentation includes a mention on how to set metadata filters at the command line (#330)
- Jupytext will not catch any error when the flag ``--warn-only`` is not set (#327)

**BugFixes**

- Now the flag ``--warn-only`` catches every possible error (#263)
- ``.md`` and ``.markdown`` files are treated identically (#325)
- Fixed ``--set-kernel`` when using pipes (#326)
- Fixed utf-8 encoding on stdout on Python 2 (#331)


1.2.3 (2019-09-02)
++++++++++++++++++++++

**BugFixes**

- Dependency on ``setuptools`` in ``pandoc.py`` made optional to fix the build of the conda package (#310, #323)


1.2.2 (2019-09-01)
++++++++++++++++++++++

**Improvements**

- Documentation includes a section on how to use Jupytext as a Python library (#317)
- Mention of the server extension in the documentation (#304)
- Text notebooks can be tested with `jupytext --execute notebook.md` (#303)
- The default value of `as_version` in `jupytext.read` is `nbformat.NO_CONVERT`, as for `nbformat.read`
- Jupytext tests are now included in sdist (#310)

**BugFixes**

- Fixed the usability of the `fmt` argument in `jupytext.read` (#312)
- Fixed the download notebook error when `c.notebook_extensions` has a custom value (#318)
- String delimiters in commented text are now ignored (#307)


1.2.1 (2019-07-20)
++++++++++++++++++++++

**Improvements**

- Added documentation on how to use Jupytext with JupyterLab 0.35 (#299)
- and on using Jupytext with the pre-commit package manager (#292)
- The `read` and `write` functions are easier to use (#292)

**BugFixes**

- Jupytext now ships the ``jupyterlab-jupytext`` extension in version 1.0.2. The version 1.0.1 erroneously introduces a `target_formats` metadata in the jupytext section, instead of `formats`, and works only after two clicks.


1.2.0 (2019-07-18)
++++++++++++++++++++++

**Improvements**

- New ``--execute`` option in Jupytext CLI (#231)
- The ``--set-formats`` option in Jupytext CLI also triggers ``--sync``, allowing shorter commands.
- ``jupytext``'s ``read`` and ``write`` functions can be used as drop-in replacements for ``nbformat``'s ones (#262).
- ``jupytext --sync`` will now skip unpaired notebooks (#281).
- The JupyterLab extension was updated. It now works on on text files (#213) and has a new option to include
(or not) the metadata in the text representation of the notebook.
- Jupytext's contents manager class is derived dynamically from the default CM class for compatibility with
``jupyter_server`` (#270)
- Removed dependency on ``mock`` and ``testfixtures``, thanks to Jean-Sebastien Dieu (#279)
- Added support for `.markdown` extension (#288)

**BugFixes**

- The ``jupyterlab-jupytext`` extension shipped with the python package is in version 1.0.1, and is compatible only
with JupyterLab >= 1.0. If you use an earlier version of JupyterLab, please install the version 0.19 of the extension
with ``jupyter labextension install jupyterlab-jupytext@0.19`` (#276, #278)
- Text files can be unpaired (#289)


1.1.7 (2019-06-23)
++++++++++++++++++++++

**Improvements**

- Added support for Scala notebook, by Tobias Frischholz (#253)
- Added a getting started notebook for jupytext (and Binder), by Chris Holdgraf (#257)
- The Markdown and R Markdown representations are now tested for all the languages
- The Jupytext notebook extension also works when the notebook is a text file (#213)


**BugFixes**

- The Jupytext Menu in Jupyter Notebook is now compatible with ``jupyter_nbextensions_configurator`` (#178)
- Entries in the Jupytext menu are updated when the menu is hovered on (#248)
- Fixed link to ``.md`` files in the documentation (#255)


1.1.6 (2019-06-11)
++++++++++++++++++++++

**Improvements**

- Jupytext now supports Javascript and Typescript, thanks to Hatem Hosny (#250)
- Jupytext works with Python 3.8 as well

**BugFixes**

- Fix global ``auto`` pairing (#249)


1.1.5 (2019-06-06)
++++++++++++++++++++++

**BugFixes**

- Fixed implicit dependency on ``jupyter_client`` (#245)


1.1.4 (2019-06-05)
++++++++++++++++++++++

**Improvements**

- New argument ``--set-kernel`` in Jupytext command line (#230)
- Jupytext now accepts ``--to script`` or ``--to auto`` (#240)
- Jupytext now has a real Sphinx documentation on `readthedocs
<https://jupytext.readthedocs.io/en/latest/>`_, thanks to Chris Holdgraf (#237)

**BugFixes**

- Invalid notebooks may cause a warning, but not a fatal error (#234)
- Jupyter server extension leaves the contents manager unchanged if it is a sub-class of Jupytext's CM (#236)
- Fixed format inference when metadata is present but not format information (#239)
- Preserve executable and encoding information in scripts with metadata (#241)

1.1.3 (2019-05-22)
++++++++++++++++++++++

**Improvements**

- Support for IDL notebooks and .pro scripts (#232)


1.1.2 (2019-05-16)
++++++++++++++++++++++

**Improvements**

- Jupytext's content manager has a new ``notebook_extensions`` option (#224, #183)
- Cells can be made inactive in scripts with the ``active-ipynb`` cell tag (#226)

**BugFixes**

- Directories ending in .jl (or .ipynb) are not notebooks (#228)
- Empty notebooks have no language (#227)


1.1.1 (2019-04-16)
++++++++++++++++++++++

**Improvements**

- Jupytext server extension leaves the contents manager unchanged when it is already a subclass of TextFileContentsManager (#218)
- The base class for TextFileContentsManager defaults to FileContentsManager when LargeFileManager is not available (#217)


1.1.0 (2019-04-14)
++++++++++++++++++++++

**Improvements**

- Markdown and R Markdown formats now support metadata (#66, #111, #188)
- The ``light`` format for Scripts can use custom cell markers, e.g. Vim or VScode/PyCharm folding markers (#199)
- Pandoc's Markdown format for Jupyter notebooks is available in Jupytext as ``md:pandoc`` (#208)

**BugFixes**

- Jupytext's contents manager is now based on ``LargeFileManager`` to allow large file uploads (#210)
- YAML header parsed with yaml.safe_load rather than yaml.load (#215)
- IPython line magic can be split across lines (#209)
- ``jupytext --to py`` rather than ``--to python`` in the README (#216)


1.0.5 (2019-03-26)
++++++++++++++++++++++

**BugFixes**

- Fix the error 'notebook file has changed on disk' when saving large notebooks (#207)


1.0.4 (2019-03-20)
++++++++++++++++++++++

**Improvements**

- Wildcard are now supported on Windows (#202)
- Trusted notebooks remain trusted when inputs cells are modified (#203)

**BugFixes**

- Pre-commit mode adds the result of conversion to the commit (#200)


1.0.3 (2019-03-13)
++++++++++++++++++++++

**Improvements**

- Matlab and Octave notebooks and scripts are now supported (#197)

**BugFixes**

- ``notebook_metadata_filter = "all"`` now works (#196)
- Default pairing in subfolders fixed in Jupyter Lab (#180)


1.0.2 (2019-02-27)
++++++++++++++++++++++

**Improvements**

- Rename notebooks in pairs in the tree view (#190)
- Associate ``.scm`` file extension with Scheme scripts (#192)
- Added support for Clojure, by bzinberg (#193)

**BugFixes**

- Allow spaces between ``?`` or ``!`` and python or bash command (#189)


1.0.1 (2019-02-23)
++++++++++++++++++++++

**BugFixes**

- Exclude tests in package deployment (#184)
- Jupytext's serverextension only runs selected init steps (#185)
- Added an additional test for magic arguments (#111)

1.0.0 (2019-02-19)
++++++++++++++++++++++

**Improvements**

- Jupytext now includes a Jupyter Notebook extension and a JupyterLab extension (#86).
- Jupytext command line has more arguments: ``--paired-paths`` to list the paths for the paired representations of the notebook, and ``--sync`` to synchronise the content of all paired paths based on the most recent file (#146). In addition, the ``--from`` argument is optional even when the notebook is read from stdin (#148).
- The pairing information, and more generally the notebook metadata can be edited with the CLL, see the ``--set-formats`` and the ``--update-metadata`` arguments (#141).
- Jupytext can ``--pipe`` the text representation of a notebook to external programs like ``black`` or ``flake8`` (#154, #142)
- The Python representation of notebooks containing PEP8 cells is now expected to be PEP8 compliant (#154).
- Format specification allow prefix and suffix for path and file name (#138, #142). Use ``ipynb,prefix/suffix.py:percent`` to pair the current notebook named ``notebook.ipynb`` to a script named ``prefixnotebooksuffix.py``. Suffix and prefix can also be configured on the ``ipynb`` file, with the same syntax.
- Introducing a new ``hydrogen`` format for scripts, which derives from ``percent``. In that format Jupyter magic commands are not commented (#59, #126, #132).
- Introducing a new ``bare`` format for scripts, which derives from ``light``. That format has no cell marker. Use a notebook metadata filter ``{"jupytext": {"notebook_metadata_filter":"-all"}}`` if you want no YAML header (#152).
- The default format for R script is now ``light``, as for the other languages.
- Added support for q/kdb+ notebooks (#161).
- Python scripts or Markdown documents that have no Jupyter metadata receive a metadata filter that ensures that metadata is not exported back to the text representation (#124).
- Metadata filters are represented as strings rather than dictionaries to make YAML headers shorter. Previous syntax from #105 is still supported. They were also renamed to ``notebook_metadata_filter`` and ``cell_metadata_filter``.
- Markdown and RMarkdown formats have a new option ``split_at_heading`` to split Markdown cells at heading (#130)

**BugFixes**

- Main language of scripts is inferred from script extension. Fixes a round trip conversion issue for Python notebooks with a Javascript cell.
- Non-Python scripts opened as notebooks in Jupyter are now correctly saved even when no matching kernel is found.
- Jupyter magic commands like ``ls`` are commented in the light and R markdown format (#149).
- Cell starting with ``%%html``, ``%%latex`` are now commented out in the ``light``, ``percent`` and ``Rmd`` formats (#179).

0.8.6 (2018-11-29)
++++++++++++++++++++++

**Improvements**

- The ``language_info`` section is not part of the default header any more. Language information is now taken from metadata ``kernelspec.language``. (#105).
- When opening a paired notebook, the active file is now the file that was originally opened (#118). When saving a notebook, timestamps of all the alternative representations are tested to ensure that Jupyter's autosave does not override manual modifications.
- Jupyter magic commands are now commented per default in the ``percent`` format (#126, #132). Version for the ``percent`` format increases from '1.1' to '1.2'. Set an option ``comment_magics`` to ``false`` either per notebook, or globally on Jupytext's contents manager, or on `jupytext`'s command line, if you prefer not to comment Jupyter magics.
- Jupytext command line has a pre-commit mode (#121).


0.8.5 (2018-11-13)
++++++++++++++++++++++

**Improvements**

- ``bash`` scripts as notebooks (#127)
- R scripts with ``.r`` extension are supported (#122)
- Jupytext selects the first kernel that matches the language (#120)

0.8.4 (2018-10-29)
++++++++++++++++++++++

**Improvements**

- Notebook metadata is filtered - only the most common metadata are stored in the text representation (#105)
- New config option ``freeze_metadata`` on the content manager and on the command line interface (defaults to ``False``). Use this option to avoid creating a YAML header or cell metadata if there was none initially. (#110)
- Language magic arguments are preserved in R Markdown, and also supported in ``light`` and ``percent`` scripts (#111, #114, #115)
- First markdown cell exported as a docstring when using the Sphinx format (#107)

0.8.3 (2018-10-19)
++++++++++++++++++++++

**Improvements**

- Frozen cells are supported in R Markdown, light and percent scripts (#101)
- Inactive cells extended to percent scripts (#108)
- ``jupytext`` gains a ``--version`` argument (#103)
- "ExecuteTime" cell metadata is not included in the text representation anymore (#106)


0.8.2 (2018-10-15)
++++++++++++++++++++++

**Improvements**

- Round trip conversion testing with ``jupytext --test`` was improved (#99)
- Round trip conversion tested on Jake Vanderplas' Python for Data Science Handbook.

**BugFixes**

- Nested lists and dictionaries are now supported in notebook metadata
- Final empty code cell supported in Sphinx representation

0.8.1 (2018-10-11)
++++++++++++++++++++++

**BugFixes**

- Sphinx format tested on ``World population`` notebook (#97)
- Mirror test made stronger on this occasion!
- Markdown representation recognize Julia, Scheme and C++ code cells as such
- Light representation of Scheme and C++ notebooks fixed (#61)

0.8.0 (2018-10-10)
++++++++++++++++++++++

**Improvements**

- All ``jupytext`` related metadata goes to a ``jupytext`` section (#91). Please make sure your collaborators use the same version of Jupytext, as the new version can read previous metadata, but not the opposite.
- Notebooks extensions can be prefixed with any prefix of at most three chars (#87).
- Export of the same notebook to multiple formats is now supported. To export to all python formats, plus ``.ipynb`` and ``.md``, use ``"jupytext": {"formats": "ipynb,pct.py:percent,lgt.py:light,spx.py:sphinx,md"},``.
- README includes a short section on how to extend ``light`` and ``percent`` formats to more languages (#61).
- Jupytext's contents manager accepts the ``auto`` extension in ``default_jupytext_formats`` (#93).
- All Jupyter magics are escaped in ``light`` scripts and R markdown documents. Escape magics in other formats with a ``comment_magics`` metadata (true or false), or with the contents manager ``comment_magics`` global flag (#94).

**BugFixes**

- Trusting notebooks made functional again.
- Command line ``jupytext`` returns a meaningful error when no argument is given.
- Fixed global pairing configuration (#95).

0.7.2 (2018-10-01)
++++++++++++++++++++++

**Improvements**

- ``light`` and ``percent`` formats made available for scheme and cpp notebooks. Adding more formats is straightforward - just add a new entry to _SCRIPT_EXTENSIONS in languages.py, a sample notebook and a mirror test (#61)
- Format name is automatically appended to extension in ``jupytext_formats`` when notebook is loaded/saved.

**BugFixes**

- Notebooks extensions can only be prefixed with ``.nb`` (#87)


0.7.1 (2018-09-24)
++++++++++++++++++++++

**BugFixes**

- Markdown cells header in sphinx gallery format may have a space between first # and following.

0.7.0 (2018-09-23)
++++++++++++++++++++++

**Improvements**

- Header for cells in ``percent`` format is more robust: use ``[markdown]`` and ``[raw]`` to identify cell types. Cell type comes after the cell title. (#59)

0.7.0-rc0 (2018-09-22)
++++++++++++++++++++++

**Improvements**

- Jupytext can read and write notebooks as Hydrogen/VScode/Spyder/PyCharm compatible scripts (cells starting with ``# %%``) (#59)
- Jupytext can read and write notebooks as Sphinx-gallery compatible scripts (#80)
- Metadata are supported for all cell types in light python and percent formats (#66). Due to this, light python format version is now 1.3. Light python notebooks in versions 1.1 and 1.2 are still readable.
- Command line ``jupytext`` has a ``from`` argument, and now accepts notebook from the standard input.

**BugFixes**

- Fix merging of input and output notebooks (#83)
- Removed extra new line on stdout in command line ``jupytext`` (#84)

0.6.5 (2018-09-13)
+++++++++++++++++++

**Improvements**

- Code lines that start with a quotation mark in Jupyter are commented in the corresponding Python and Julia scripts (#73)
- Update pypy, add flake8 tests on Travis CI (#74)

**BugFixes**

- Import notebook.transutils before notebook.services.contents.filemanager (#75)

0.6.4 (2018-09-12)
+++++++++++++++++++

**Improvements**

- Jupytext will not load paired notebook when text representation is out of date (#63)
- Package tested against Python 3.7 (#68)

**BugFixes**

- Allow unicode characters in notebook path (#70)
- Read README.md as unicode in ``setup.py`` (#71)

0.6.3 (2018-09-07)
+++++++++++++++++++

**Improvements**

- Lighter cell markers for Python and Julia scripts (#57). Corresponding file format version at 1.2. Scripts in previous version 1.1 can still be opened.
- New screenshots for the README.

**BugFixes**

- Command line conversion tool ``jupytext`` fixed on Python 2.7 (#46)

0.6.2 (2018-09-05)
+++++++++++++++++++

**Improvements**

- Initial support for Jupyter notebooks as Julia scripts (#56)
- Command line conversion tool ``jupytext`` has explicit ``to`` and ``output`` options (#46)
- Round trip test with ``jupytext --test`` improved (#54)
- Improved README (#51)


**BugFixes**

- testfixtures now in requirements (#55)
- Empty code cells are now preserved (#53)

0.6.1 (2018-08-31)
+++++++++++++++++++

**Improvements**

- Package and conversion script renamed from ``nbrmd`` to ``jupytext``.

0.6.0 (2018-08-31)
+++++++++++++++++++

**Improvements**

- Cell parsing and exporting done in two specialized classes. This is way easier to read. Pylint score at 9.9 !
- Python file format updated to 1.1: default end of cell for python scripts is one blank space. Two blank spaces are allowed as well. Now you can reformat code in Python IDE without breaking notebook cells (#38).
- Added support for plain markdown files (#40, #44).
- Demonstration notebooks more user friendly (#45).
- Command line tool simpler to use (#46).
- Start code patterns present in Jupyter cells are escaped.
- Default ``nbrmd_format`` is empty (mwouts/nbsrc/#5): no Jupyter notebook is created on disk when the user opens a Python or R file and saves it from Jupyter, unless the users asks for it by setting ``nbrmd_format``.

**BugFixes**

- Fixed message in the ``nbsrc`` script (#43)
- Technical metadata don't appear any more in scripts unless required (#42)
- Code cells that are fully commented remain code cells after round trip (#41)

0.5.4 (2018-08-24)
+++++++++++++++++++

**Improvements**

- R to Rmd conversion compares well to knitr::spin (#26)
- Increased coverage to 98%


0.5.3 (2018-08-22)
+++++++++++++++++++

**BugFixes**

- Read and write version to the same metadata (#36)


0.5.2 (2018-08-22)
+++++++++++++++++++

**Improvements**

- Classical jupyter extensions (autoreload, rmagics) are also escaped (#35)
- Explicit file format version, set at 1.0, to avoid overriding ipynb files by accident (#36)


0.5.1 (2018-08-21)
+++++++++++++++++++

**BugFixes**

- Source only notebooks can be trusted.

0.5.0 (2018-08-21)
+++++++++++++++++++

**Improvements**

- Jupyter magic commands escaped when exported (#29)
- 'endofcell' option for explicit (optional) end-of-cell marker (#31)
- 'active' cell option now supported for .py and .R export (#30)
- Raw cells now preserved when exported to .py or .R (#32)
- Extensions can be prefixed, like ``.nb.py``, (mwouts/nbsrc#5)
- When a file with an extension not associated to 'ipynb' is opened and saved, no 'ipynb' file is created (mwouts/nbsrc#5)
- Extensions can now be a sequence of groups. For instance, ``nbrmd_formats="ipynb,nb.py;script.ipynb,py"`` will create an ``ipynb`` file when a ``nb.py`` is opened (and conversely), and a ``script.ipynb`` file when a ``py`` file is opened (mwouts/nbsrc#5)
- ``nbsrc`` script was moved to the ``nbrmd`` package. The ``nbsrc`` package now only contains the documentation (mwouts/nbsrc#3)


0.4.6 (2018-07-26)
+++++++++++++++++++

- Ping pypi - previous version still not available


0.4.5 (2018-07-26)
+++++++++++++++++++

**BugFixes**

- Removed dependency of ``setup.py`` on ``yaml``

0.4.4 (2018-07-26)
+++++++++++++++++++

**BugFixes**

- Package republished with ``python setup.py sdist bdist_wheel`` to fix missing dependencies

0.4.3 (2018-07-26)
+++++++++++++++++++

**Improvements**

- Multiline comments now supported #25
- Readme refactored, notebook demos available on binder #23

**BugFixes**

- ContentsManager can be imported even if ``notebook.transutils`` is not available, for compatibility with older python distributions.
- Fixed missing cell metadata #27
- Documentation tells how to avoid creating ``.ipynb`` files #16

0.4.2 (2018-07-23)
+++++++++++++++++++

**Improvements**

- Added test for R notebooks
- Added pylint badge, imports now in correct order
- New ``active`` cell metadata that allows cell activation only for desired extensions (currently available for Rmd and ipynb extensions only)

0.4.1 (2018-07-20)
+++++++++++++++++++

**BugFixes**

- Indented python code will not start a new cell #20
- Fixed parsing of Rmd cell metadata #21

0.4.0 (2018-07-18)
+++++++++++++++++++

**Improvements**

- ``.py`` format for notebooks is lighter and pep8 compliant

**BugFixes**

- Default nbrmd config not added to notebooks (#17)
- ``nbrmd_formats`` becomes a configurable traits (#16)
- Removed ``nbrmd_sourceonly_format`` metadata. Source notebook is current notebook when not ``.ipynb``, otherwise the first notebook format in ``nbrmd_formats`` (not ``.ipynb``) that is found on disk

0.3.0 (2018-07-17)
+++++++++++++++++++

**Improvements**

- Introducing support for notebooks as python ``.py`` or R scripts ``.R``

0.2.6 (2018-07-13)
+++++++++++++++++++

**Improvements**

- Introduced ``nbrmd_sourceonly_format`` metadata
- Inputs are loaded from ``.Rmd`` file when a matching ``.ipynb`` file is opened.

**BugFixes**

- Trusted notebooks remain trusted (#12)

0.2.5 (2018-07-11)
+++++++++++++++++++

**Improvements**

- Outputs of existing ``.ipynb`` versions are combined with matching inputs of R markdown version, as suggested by @grst (#12)

**BugFixes**

- Support for unicode text in python 2.7 (#11)


0.2.4 (2018-07-05)
+++++++++++++++++++

**Improvements**

- nbrmd will always open notebooks, even if header of code cells are not terminated. Merge conflicts can thus be solved in Jupyter directly.
- New metadata 'main language' that preserves the notebook language.

**BugFixes**

- dependencies included in ``setup.py``
- pre_save_hook work with non-empty ``notebook_dir`` (#9)

0.2.3 (2018-06-28)
+++++++++++++++++++

**Improvements**

- Screenshots in README

**BugFixes**

- RMarkdown exporter for nbconvert fixed on non-recent python
- Tests compatible with other revisions of nbformat >= 4.0
- Tests compatible with older pytest versions


0.2.2 (2018-06-28)
+++++++++++++++++++

**Improvements**

- RMarkdown exporter for nbconvert
- Parsing of R options robust to parenthesis
- Jupyter cell tags are preserved

**BugFixes**

- requirements.txt now included in pypi packages

0.2.1 (2018-06-24)
+++++++++++++++++++

**Improvements**

- Support for editing markdown files in Jupyter
- New pre-save hook ``update_selected_formats`` that saves to formats in metadata 'nbrmd_formats'
- Rmd cell options directly mapped to cell metadata

**BugFixes**

- ContentManager compatible with Python 2.7

0.2.0 (2018-06-21)
+++++++++++++++++++

**Improvements**

- The package provides a ``RmdFileContentsManager`` for direct edit of R markdown files in Jupyter
- Notebook metadata and cell options are preserved


0.1.1 (2018-06-19)
+++++++++++++++++++

**Improvements**

- ``nbrmd`` prints the result of conversion to stdout, unless flag ``-i`` is provided
- Notebooks with R code chunks are supported

0.1 (2018-06-18)
+++++++++++++++++++

- Initial version with the nbrmd`` converter and Jupyter ``pre_save_hook``<|MERGE_RESOLUTION|>--- conflicted
+++ resolved
@@ -13,12 +13,9 @@
 - Code blocks from Markdown files, when they don't have an explicit language, below to the text of the Markdown cell in Jupyter (#321)
 - Markdown and raw cells can use multiline comments in the ``py:percent`` format. And Markdown cells can start with just ``# %% [md]`` (#305)
 - ``jupytext notebook.py --to ipynb`` updates the timestamp of ``notebook.py`` so that the paired notebook still works in Jupyter (#335, #254)
-<<<<<<< HEAD
-- Added support for PowerShell scripts (#349)
-=======
 - The Jupyter Notebook extension for Jupytext is compatible with Jupyter Notebook 6.0 (#346)
 - Added support for Rust/Evxcr, by Jonas Bushart (#351)
->>>>>>> 4a725f96
+- Added support for PowerShell (#349)
 
 **BugFixes**
 
