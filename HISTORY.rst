.. :changelog:

Release History
---------------

1.1.0 (2019-??)
++++++++++++++++++++++

**Improvements**

- Markdown and R Markdown formats now support metadata (#66, #111, #188)
<<<<<<< HEAD
- The ``light`` format for Scripts can use custom cell markers, e.g. Vim or VScode/PyCharm folding markers (#199)

**BugFixes**

- Base Jupytext's contents manager on ``LargeFileManager`` to allow large file uploads (#210)
- Use yaml.safe_load rather than yaml.load
=======
- TODO: Light format for Scripts can use folding markers to mark cells (#199)
- TODO: More languages (#201)

>>>>>>> e8802f82

1.0.5 (2019-03-26)
++++++++++++++++++++++

**BugFixes**

- Fix the error 'notebook file has changed on disk' when saving large notebooks (#207)


1.0.4 (2019-03-20)
++++++++++++++++++++++

**Improvements**

- Wildcard are now supported on Windows (#202)
- Trusted notebooks remain trusted when inputs cells are modified (#203)

**BugFixes**

- Pre-commit mode adds the result of conversion to the commit (#200)


1.0.3 (2019-03-13)
++++++++++++++++++++++

**Improvements**

- Matlab and Octave notebooks and scripts are now supported (#197)

**BugFixes**

- ``notebook_metadata_filter = "all"`` now works (#196)
- Default pairing in subfolders fixed in Jupyter Lab (#180)


1.0.2 (2019-02-27)
++++++++++++++++++++++

**Improvements**

- Rename notebooks in pairs in the tree view (#190)
- Associate ``.scm`` file extension with Scheme scripts (#192)
- Added support for Clojure, by bzinberg (#193)

**BugFixes**

- Allow spaces between ``?`` or ``!`` and python or bash command (#189)


1.0.1 (2019-02-23)
++++++++++++++++++++++

**BugFixes**

- Exclude tests in package deployment (#184)
- Jupytext's serverextension only runs selected init steps (#185)
- Added an additional test for magic arguments (#111)

1.0.0 (2019-02-19)
++++++++++++++++++++++

**Improvements**

- Jupytext now includes a Jupyter Notebook extension and a JupyterLab extension (#86).
- Jupytext command line has more arguments: ``--paired-paths`` to list the paths for the paired representations of the notebook, and ``--sync`` to synchronise the content of all paired paths based on the most recent file (#146). In addition, the ``--from`` argument is optional even when the notebook is read from stdin (#148).
- The pairing information, and more generally the notebook metadata can be edited with the CLL, see the ``--set-formats`` and the ``--update-metadata`` arguments (#141).
- Jupytext can ``--pipe`` the text representation of a notebook to external programs like ``black`` or ``flake8`` (#154, #142)
- The Python representation of notebooks containing PEP8 cells is now expected to be PEP8 compliant (#154).
- Format specification allow prefix and suffix for path and file name (#138, #142). Use ``ipynb,prefix/suffix.py:percent`` to pair the current notebook named ``notebook.ipynb`` to a script named ``prefixnotebooksuffix.py``. Suffix and prefix can also be configured on the ``ipynb`` file, with the same syntax.
- Introducing a new ``hydrogen`` format for scripts, which derives from ``percent``. In that format Jupyter magic commands are not commented (#59, #126, #132).
- Introducing a new ``bare`` format for scripts, which derives from ``light``. That format has no cell marker. Use a notebook metadata filter ``{"jupytext": {"notebook_metadata_filter":"-all"}}`` if you want no YAML header (#152).
- The default format for R script is now ``light``, as for the other languages.
- Added support for q/kdb+ notebooks (#161).
- Python scripts or Markdown documents that have no Jupyter metadata receive a metadata filter that ensures that metadata is not exported back to the text representation (#124).
- Metadata filters are represented as strings rather than dictionaries to make YAML headers shorter. Previous syntax from #105 is still supported. They were also renamed to ``notebook_metadata_filter`` and ``cell_metadata_filter``.
- Markdown and RMarkdown formats have a new option ``split_at_heading`` to split Markdown cells at heading (#130)

**BugFixes**

- Main language of scripts is inferred from script extension. Fixes a round trip conversion issue for Python notebooks with a Javascript cell.
- Non-Python scripts opened as notebooks in Jupyter are now correctly saved even when no matching kernel is found.
- Jupyter magic commands like ``ls`` are commented in the light and R markdown format (#149).
- Cell starting with ``%%html``, ``%%latex`` are now commented out in the ``light``, ``percent`` and ``Rmd`` formats (#179).

0.8.6 (2018-11-29)
++++++++++++++++++++++

**Improvements**

- The ``language_info`` section is not part of the default header any more. Language information is now taken from metadata ``kernelspec.language``. (#105).
- When opening a paired notebook, the active file is now the file that was originally opened (#118). When saving a notebook, timestamps of all the alternative representations are tested to ensure that Jupyter's autosave does not override manual modifications.
- Jupyter magic commands are now commented per default in the ``percent`` format (#126, #132). Version for the ``percent`` format increases from '1.1' to '1.2'. Set an option ``comment_magics`` to ``false`` either per notebook, or globally on Jupytext's contents manager, or on `jupytext`'s command line, if you prefer not to comment Jupyter magics.
- Jupytext command line has a pre-commit mode (#121).


0.8.5 (2018-11-13)
++++++++++++++++++++++

**Improvements**

- ``bash`` scripts as notebooks (#127)
- R scripts with ``.r`` extension are supported (#122)
- Jupytext selects the first kernel that matches the language (#120)

0.8.4 (2018-10-29)
++++++++++++++++++++++

**Improvements**

- Notebook metadata is filtered - only the most common metadata are stored in the text representation (#105)
- New config option ``freeze_metadata`` on the content manager and on the command line interface (defaults to ``False``). Use this option to avoid creating a YAML header or cell metadata if there was none initially. (#110)
- Language magic arguments are preserved in R Markdown, and also supported in ``light`` and ``percent`` scripts (#111, #114, #115)
- First markdown cell exported as a docstring when using the Sphinx format (#107)

0.8.3 (2018-10-19)
++++++++++++++++++++++

**Improvements**

- Frozen cells are supported in R Markdown, light and percent scripts (#101)
- Inactive cells extended to percent scripts (#108)
- ``jupytext`` gains a ``--version`` argument (#103)
- "ExecuteTime" cell metadata is not included in the text representation anymore (#106)


0.8.2 (2018-10-15)
++++++++++++++++++++++

**Improvements**

- Round trip conversion testing with ``jupytext --test`` was improved (#99)
- Round trip conversion tested on Jake Vanderplas' Python for Data Science Handbook.

**BugFixes**

- Nested lists and dictionaries are now supported in notebook metadata
- Final empty code cell supported in Sphinx representation

0.8.1 (2018-10-11)
++++++++++++++++++++++

**BugFixes**

- Sphinx format tested on ``World population`` notebook (#97)
- Mirror test made stronger on this occasion!
- Markdown representation recognize Julia, Scheme and C++ code cells as such
- Light representation of Scheme and C++ notebooks fixed (#61)

0.8.0 (2018-10-10)
++++++++++++++++++++++

**Improvements**

- All ``jupytext`` related metadata goes to a ``jupytext`` section (#91). Please make sure your collaborators use the same version of Jupytext, as the new version can read previous metadata, but not the opposite.
- Notebooks extensions can be prefixed with any prefix of at most three chars (#87).
- Export of the same notebook to multiple formats is now supported. To export to all python formats, plus ``.ipynb`` and ``.md``, use ``"jupytext": {"formats": "ipynb,pct.py:percent,lgt.py:light,spx.py:sphinx,md"},``.
- README includes a short section on how to extend ``light`` and ``percent`` formats to more languages (#61).
- Jupytext's contents manager accepts the ``auto`` extension in ``default_jupytext_formats`` (#93).
- All Jupyter magics are escaped in ``light`` scripts and R markdown documents. Escape magics in other formats with a ``comment_magics`` metadata (true or false), or with the contents manager ``comment_magics`` global flag (#94).

**BugFixes**

- Trusting notebooks made functional again.
- Command line ``jupytext`` returns a meaningful error when no argument is given.
- Fixed global pairing configuration (#95).

0.7.2 (2018-10-01)
++++++++++++++++++++++

**Improvements**

- ``light`` and ``percent`` formats made available for scheme and cpp notebooks. Adding more formats is straightforward - just add a new entry to _SCRIPT_EXTENSIONS in languages.py, a sample notebook and a mirror test (#61)
- Format name is automatically appended to extension in ``jupytext_formats`` when notebook is loaded/saved.

**BugFixes**

- Notebooks extensions can only be prefixed with ``.nb`` (#87)


0.7.1 (2018-09-24)
++++++++++++++++++++++

**BugFixes**

- Markdown cells header in sphinx gallery format may have a space between first # and following.

0.7.0 (2018-09-23)
++++++++++++++++++++++

**Improvements**

- Header for cells in ``percent`` format is more robust: use ``[markdown]`` and ``[raw]`` to identify cell types. Cell type comes after the cell title. (#59)

0.7.0-rc0 (2018-09-22)
++++++++++++++++++++++

**Improvements**

- Jupytext can read and write notebooks as Hydrogen/VScode/Spyder/PyCharm compatible scripts (cells starting with ``# %%``) (#59)
- Jupytext can read and write notebooks as Sphinx-gallery compatible scripts (#80)
- Metadata are supported for all cell types in light python and percent formats (#66). Due to this, light python format version is now 1.3. Light python notebooks in versions 1.1 and 1.2 are still readable.
- Command line ``jupytext`` has a ``from`` argument, and now accepts notebook from the standard input.

**BugFixes**

- Fix merging of input and output notebooks (#83)
- Removed extra new line on stdout in command line ``jupytext`` (#84)

0.6.5 (2018-09-13)
+++++++++++++++++++

**Improvements**

- Code lines that start with a quotation mark in Jupyter are commented in the corresponding Python and Julia scripts (#73)
- Update pypy, add flake8 tests on Travis CI (#74)

**BugFixes**

- Import notebook.transutils before notebook.services.contents.filemanager (#75)

0.6.4 (2018-09-12)
+++++++++++++++++++

**Improvements**

- Jupytext will not load paired notebook when text representation is out of date (#63)
- Package tested against Python 3.7 (#68)

**BugFixes**

- Allow unicode characters in notebook path (#70)
- Read README.md as unicode in ``setup.py`` (#71)

0.6.3 (2018-09-07)
+++++++++++++++++++

**Improvements**

- Lighter cell markers for Python and Julia scripts (#57). Corresponding file format version at 1.2. Scripts in previous version 1.1 can still be opened.
- New screenshots for the README.

**BugFixes**

- Command line conversion tool ``jupytext`` fixed on Python 2.7 (#46)

0.6.2 (2018-09-05)
+++++++++++++++++++

**Improvements**

- Initial support for Jupyter notebooks as Julia scripts (#56)
- Command line conversion tool ``jupytext`` has explicit ``to`` and ``output`` options (#46)
- Round trip test with ``jupytext --test`` improved (#54)
- Improved README (#51)


**BugFixes**

- testfixtures now in requirements (#55)
- Empty code cells are now preserved (#53)

0.6.1 (2018-08-31)
+++++++++++++++++++

**Improvements**

- Package and conversion script renamed from ``nbrmd`` to ``jupytext``.

0.6.0 (2018-08-31)
+++++++++++++++++++

**Improvements**

- Cell parsing and exporting done in two specialized classes. This is way easier to read. Pylint score at 9.9 !
- Python file format updated to 1.1: default end of cell for python scripts is one blank space. Two blank spaces are allowed as well. Now you can reformat code in Python IDE without breaking notebook cells (#38).
- Added support for plain markdown files (#40, #44).
- Demonstration notebooks more user friendly (#45).
- Command line tool simpler to use (#46).
- Start code patterns present in Jupyter cells are escaped.
- Default ``nbrmd_format`` is empty (mwouts/nbsrc/#5): no Jupyter notebook is created on disk when the user opens a Python or R file and saves it from Jupyter, unless the users asks for it by setting ``nbrmd_format``.

**BugFixes**

- Fixed message in the ``nbsrc`` script (#43)
- Technical metadata don't appear any more in scripts unless required (#42)
- Code cells that are fully commented remain code cells after round trip (#41)

0.5.4 (2018-08-24)
+++++++++++++++++++

**Improvements**

- R to Rmd conversion compares well to knitr::spin (#26)
- Increased coverage to 98%


0.5.3 (2018-08-22)
+++++++++++++++++++

**BugFixes**

- Read and write version to the same metadata (#36)


0.5.2 (2018-08-22)
+++++++++++++++++++

**Improvements**

- Classical jupyter extensions (autoreload, rmagics) are also escaped (#35)
- Explicit file format version, set at 1.0, to avoid overriding ipynb files by accident (#36)


0.5.1 (2018-08-21)
+++++++++++++++++++

**BugFixes**

- Source only notebooks can be trusted.

0.5.0 (2018-08-21)
+++++++++++++++++++

**Improvements**

- Jupyter magic commands escaped when exported (#29)
- 'endofcell' option for explicit (optional) end-of-cell marker (#31)
- 'active' cell option now supported for .py and .R export (#30)
- Raw cells now preserved when exported to .py or .R (#32)
- Extensions can be prefixed, like ``.nb.py``, (mwouts/nbsrc#5)
- When a file with an extension not associated to 'ipynb' is opened and saved, no 'ipynb' file is created (mwouts/nbsrc#5)
- Extensions can now be a sequence of groups. For instance, ``nbrmd_formats="ipynb,nb.py;script.ipynb,py"`` will create an ``ipynb`` file when a ``nb.py`` is opened (and conversely), and a ``script.ipynb`` file when a ``py`` file is opened (mwouts/nbsrc#5)
- ``nbsrc`` script was moved to the ``nbrmd`` package. The ``nbsrc`` package now only contains the documentation (mwouts/nbsrc#3)


0.4.6 (2018-07-26)
+++++++++++++++++++

- Ping pypi - previous version still not available


0.4.5 (2018-07-26)
+++++++++++++++++++

**BugFixes**

- Removed dependency of ``setup.py`` on ``yaml``

0.4.4 (2018-07-26)
+++++++++++++++++++

**BugFixes**

- Package republished with ``python setup.py sdist bdist_wheel`` to fix missing dependencies

0.4.3 (2018-07-26)
+++++++++++++++++++

**Improvements**

- Multiline comments now supported #25
- Readme refactored, notebook demos available on binder #23

**BugFixes**

- ContentsManager can be imported even if ``notebook.transutils`` is not available, for compatibility with older python distributions.
- Fixed missing cell metadata #27
- Documentation tells how to avoid creating ``.ipynb`` files #16

0.4.2 (2018-07-23)
+++++++++++++++++++

**Improvements**

- Added test for R notebooks
- Added pylint badge, imports now in correct order
- New ``active`` cell metadata that allows cell activation only for desired extensions (currently available for Rmd and ipynb extensions only)

0.4.1 (2018-07-20)
+++++++++++++++++++

**BugFixes**

- Indented python code will not start a new cell #20
- Fixed parsing of Rmd cell metadata #21

0.4.0 (2018-07-18)
+++++++++++++++++++

**Improvements**

- ``.py`` format for notebooks is lighter and pep8 compliant

**BugFixes**

- Default nbrmd config not added to notebooks (#17)
- ``nbrmd_formats`` becomes a configurable traits (#16)
- Removed ``nbrmd_sourceonly_format`` metadata. Source notebook is current notebook when not ``.ipynb``, otherwise the first notebook format in ``nbrmd_formats`` (not ``.ipynb``) that is found on disk

0.3.0 (2018-07-17)
+++++++++++++++++++

**Improvements**

- Introducing support for notebooks as python ``.py`` or R scripts ``.R``

0.2.6 (2018-07-13)
+++++++++++++++++++

**Improvements**

- Introduced ``nbrmd_sourceonly_format`` metadata
- Inputs are loaded from ``.Rmd`` file when a matching ``.ipynb`` file is opened.

**BugFixes**

- Trusted notebooks remain trusted (#12)

0.2.5 (2018-07-11)
+++++++++++++++++++

**Improvements**

- Outputs of existing ``.ipynb`` versions are combined with matching inputs of R markdown version, as suggested by @grst (#12)

**BugFixes**

- Support for unicode text in python 2.7 (#11)


0.2.4 (2018-07-05)
+++++++++++++++++++

**Improvements**

- nbrmd will always open notebooks, even if header of code cells are not terminated. Merge conflicts can thus be solved in Jupyter directly.
- New metadata 'main language' that preserves the notebook language.

**BugFixes**

- dependencies included in ``setup.py``
- pre_save_hook work with non-empty ``notebook_dir`` (#9)

0.2.3 (2018-06-28)
+++++++++++++++++++

**Improvements**

- Screenshots in README

**BugFixes**

- RMarkdown exporter for nbconvert fixed on non-recent python
- Tests compatible with other revisions of nbformat >= 4.0
- Tests compatible with older pytest versions


0.2.2 (2018-06-28)
+++++++++++++++++++

**Improvements**

- RMarkdown exporter for nbconvert
- Parsing of R options robust to parenthesis
- Jupyter cell tags are preserved

**BugFixes**

- requirements.txt now included in pypi packages

0.2.1 (2018-06-24)
+++++++++++++++++++

**Improvements**

- Support for editing markdown files in Jupyter
- New pre-save hook ``update_selected_formats`` that saves to formats in metadata 'nbrmd_formats'
- Rmd cell options directly mapped to cell metadata

**BugFixes**

- ContentManager compatible with Python 2.7

0.2.0 (2018-06-21)
+++++++++++++++++++

**Improvements**

- The package provides a ``RmdFileContentsManager`` for direct edit of R markdown files in Jupyter
- Notebook metadata and cell options are preserved


0.1.1 (2018-06-19)
+++++++++++++++++++

**Improvements**

- ``nbrmd`` prints the result of conversion to stdout, unless flag ``-i`` is provided
- Notebooks with R code chunks are supported

0.1 (2018-06-18)
+++++++++++++++++++

- Initial version with the nbrmd`` converter and Jupyter ``pre_save_hook``<|MERGE_RESOLUTION|>--- conflicted
+++ resolved
@@ -9,18 +9,12 @@
 **Improvements**
 
 - Markdown and R Markdown formats now support metadata (#66, #111, #188)
-<<<<<<< HEAD
 - The ``light`` format for Scripts can use custom cell markers, e.g. Vim or VScode/PyCharm folding markers (#199)
 
 **BugFixes**
 
 - Base Jupytext's contents manager on ``LargeFileManager`` to allow large file uploads (#210)
 - Use yaml.safe_load rather than yaml.load
-=======
-- TODO: Light format for Scripts can use folding markers to mark cells (#199)
-- TODO: More languages (#201)
-
->>>>>>> e8802f82
 
 1.0.5 (2019-03-26)
 ++++++++++++++++++++++
